--- conflicted
+++ resolved
@@ -25,18 +25,11 @@
         let [<Literal>] DefaultLayerName = "Layer"
         let [<Literal>] DefaultEntityName = "Entity"
         let [<Literal>] DefaultEffectName = "Effect"
-<<<<<<< HEAD
-        let [<Literal>] GamePublishingPriority = Single.MaxValue
-        let (*Literal*) ScreenPublishingPriority = GamePublishingPriority * 0.5f
-        let (*Literal*) LayerPublishingPriority = ScreenPublishingPriority * 0.5f
-        let (*Literal*) EntityPublishingPriority = LayerPublishingPriority * 0.5f
-=======
         let [<Literal>] NullSortPriority = Single.MaxValue
         let (*Literal*) GameSortPriority = NullSortPriority * 0.5f
         let (*Literal*) ScreenSortPriority = GameSortPriority * 0.5f
-        let (*Literal*) GroupSortPriority = ScreenSortPriority * 0.5f
-        let (*Literal*) EntitySortPriority = GroupSortPriority * 0.5f
->>>>>>> 5ee6a010
+        let (*Literal*) LayerSortPriority = ScreenSortPriority * 0.5f
+        let (*Literal*) EntitySortPriority = LayerSortPriority * 0.5f
         let (*Literal*) DefaultEntitySize = Vector2 64.0f
         let (*Literal*) EntityTreeDepth = 9
         let (*Literal*) EntityTreeSize = Vector2 (single ^ Math.Pow (2.0, 18.0))
