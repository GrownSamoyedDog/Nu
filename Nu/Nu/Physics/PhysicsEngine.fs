--- conflicted
+++ resolved
@@ -595,11 +595,6 @@
     | ClearPhysicsMessageInternal
 
 /// Represents a physics engine in Nu.
-<<<<<<< HEAD
-/// TODO: investigate if we'll ever have to handle enough physics or integration messages to necessitate the use of
-/// SList instead of List.
-=======
->>>>>>> 3a2a80fb
 type PhysicsEngine =
     /// Check that the physics engine contain the body with the given physics id.
     abstract GetBodyExists : BodyId -> bool
